name: GitHub Classroom Workflow
on: [push]
permissions:
  checks: write
  actions: read
  contents: read
  
jobs:
  testing:
    name: Autograding
    runs-on: ubuntu-latest
    steps:
      - name: Checking out repository
        uses: actions/checkout@v2

      - name: "Installing Python"
        uses: actions/setup-python@v2
        with:
          python-version: "3.10"
    
      - name: "Installing dependencies"
        run: python3 -m pip install -r requirements.txt
        shell: bash

      - name: Checking that hello.py returns "Hello, World!"
        run: |
          diff <(echo 'Hello, World!') <(python3 src/hello.py)
        shell: bash

      - name: Checking hello for n == 0
        run: |
          diff <(echo -n "How many times should I loop? ") \
               <(echo 0 | python3 src/hello-n.py)
        shell: bash

      - name: Checking hello for n == 1
        run: |
          diff <(cat <<EOF
          How many times should I loop? Hello, World!
          EOF) <(echo 1 | python3 src/hello-n.py)
        shell: bash

      - name: Checking n == 2
        run: |
          diff <(cat <<EOF
          How many times should I loop? Hello, World!
          Hello, World!
          EOF) <(echo 2 | python3 src/hello-n.py)
        shell: bash

      - name: Checking hello for n == 3
        run: |
<<<<<<< HEAD
          diff <(cat <<EOF
          How many times should I loop? Hello, World!
          Hello, World!
          Hello, World!
          EOF) <(echo 3 | python3 src/hello-n.py)
        shell: bash

      - name: Checking do-you-want-to-stop.py
        run: |
          diff \
          <(echo -n "Do you want to stop? Do you want to stop? Do you want to stop? "; echo) \
          <(printf "no\nno\nyes\n" | python3 src/do-you-want-to-stop.py; echo)
        shell: bash

      - name: Running print-1-10.py
        run: |
          diff <(for i in {1..10}; do echo $i; done) \
               <(python3 src/print-1-10.py)
        shell: bash

      - name: Running print-1-10-growing.py
        run: |
          diff <(cat <<EOF
          1
          1 2
          1 2 3
          1 2 3 4
          1 2 3 4 5
          1 2 3 4 5 6
          1 2 3 4 5 6 7
          1 2 3 4 5 6 7 8
          1 2 3 4 5 6 7 8 9
          1 2 3 4 5 6 7 8 9 10
          EOF) <(python3 src/print-1-10-growing.py)
        shell: bash

      - name: Running pattern.py
        run: |
          diff <(cat <<EOF
          *
          * *
          * * *
          * * * *
          * * * * *
          * * * *
          * * *
          * *
          *
          EOF) <(python3 src/pattern.py)
        shell: bash

      - name: Running lists.py mean
        run: |
          diff <(echo 3.0) <(echo 1 2 3 4 5 | python3 src/lists.py mean)
        shell: bash

      - name: Running lists.py times
        run: |
          diff <(echo 3 6 9 12 15) <(echo 1 2 3 4 5 | python3 src/lists.py times)
        shell: bash

      - name: Running lists.py even
        run: |
          diff <(echo 2 4) <(echo 1 2 3 4 5 | python3 src/lists.py even)
        shell: bash

      - name: Running count.py
        run: |
          diff <(cat <<EOF
          a: 1
          b: 1
          f: 1
          o: 2
          r: 1
          EOF) <(echo foobar | python3 src/counts.py)
        shell: bash

      - name: Running password "foobar"
        run: |
          [ `echo False` == `python3 src/password.py foobar` ]
        shell: bash
        
      - name: Running password "Foob@r1"
        run: |
          [ `echo True` == `python3 src/password.py Foob@r1` ]
        shell: bash

      - name: Running hex encoding of "foobar"
        run: |
          [ `echo 0x660x6f0x6f0x620x610x72` == `python3 src/hex.py encode foobar` ]
        shell: bash
        
      - name: Running hex decoding of "0x660x6f0x6f0x620x610x72"
        run: |
          [ `echo foobar` == `python3 src/hex.py decode 0x660x6f0x6f0x620x610x72` ]
        shell: bash
  
=======
          if src/test_*.py src/*_test.py 2> /dev/null; then
            python3 -m pytest src;
          fi
        shell: bash

      - name: Check if there are project-specific tests
        id: proj_files
        uses: andstor/file-existence-action@v1
        with:
          files: ./.github/actions/project-test/action.yml

      - name: Project testing
        if: steps.proj_files.outputs.files_exists == 'true'
        uses: ./.github/actions/project-test
>>>>>>> 6f9ae62a
<|MERGE_RESOLUTION|>--- conflicted
+++ resolved
@@ -22,138 +22,6 @@
         run: python3 -m pip install -r requirements.txt
         shell: bash
 
-      - name: Checking that hello.py returns "Hello, World!"
-        run: |
-          diff <(echo 'Hello, World!') <(python3 src/hello.py)
-        shell: bash
-
-      - name: Checking hello for n == 0
-        run: |
-          diff <(echo -n "How many times should I loop? ") \
-               <(echo 0 | python3 src/hello-n.py)
-        shell: bash
-
-      - name: Checking hello for n == 1
-        run: |
-          diff <(cat <<EOF
-          How many times should I loop? Hello, World!
-          EOF) <(echo 1 | python3 src/hello-n.py)
-        shell: bash
-
-      - name: Checking n == 2
-        run: |
-          diff <(cat <<EOF
-          How many times should I loop? Hello, World!
-          Hello, World!
-          EOF) <(echo 2 | python3 src/hello-n.py)
-        shell: bash
-
-      - name: Checking hello for n == 3
-        run: |
-<<<<<<< HEAD
-          diff <(cat <<EOF
-          How many times should I loop? Hello, World!
-          Hello, World!
-          Hello, World!
-          EOF) <(echo 3 | python3 src/hello-n.py)
-        shell: bash
-
-      - name: Checking do-you-want-to-stop.py
-        run: |
-          diff \
-          <(echo -n "Do you want to stop? Do you want to stop? Do you want to stop? "; echo) \
-          <(printf "no\nno\nyes\n" | python3 src/do-you-want-to-stop.py; echo)
-        shell: bash
-
-      - name: Running print-1-10.py
-        run: |
-          diff <(for i in {1..10}; do echo $i; done) \
-               <(python3 src/print-1-10.py)
-        shell: bash
-
-      - name: Running print-1-10-growing.py
-        run: |
-          diff <(cat <<EOF
-          1
-          1 2
-          1 2 3
-          1 2 3 4
-          1 2 3 4 5
-          1 2 3 4 5 6
-          1 2 3 4 5 6 7
-          1 2 3 4 5 6 7 8
-          1 2 3 4 5 6 7 8 9
-          1 2 3 4 5 6 7 8 9 10
-          EOF) <(python3 src/print-1-10-growing.py)
-        shell: bash
-
-      - name: Running pattern.py
-        run: |
-          diff <(cat <<EOF
-          *
-          * *
-          * * *
-          * * * *
-          * * * * *
-          * * * *
-          * * *
-          * *
-          *
-          EOF) <(python3 src/pattern.py)
-        shell: bash
-
-      - name: Running lists.py mean
-        run: |
-          diff <(echo 3.0) <(echo 1 2 3 4 5 | python3 src/lists.py mean)
-        shell: bash
-
-      - name: Running lists.py times
-        run: |
-          diff <(echo 3 6 9 12 15) <(echo 1 2 3 4 5 | python3 src/lists.py times)
-        shell: bash
-
-      - name: Running lists.py even
-        run: |
-          diff <(echo 2 4) <(echo 1 2 3 4 5 | python3 src/lists.py even)
-        shell: bash
-
-      - name: Running count.py
-        run: |
-          diff <(cat <<EOF
-          a: 1
-          b: 1
-          f: 1
-          o: 2
-          r: 1
-          EOF) <(echo foobar | python3 src/counts.py)
-        shell: bash
-
-      - name: Running password "foobar"
-        run: |
-          [ `echo False` == `python3 src/password.py foobar` ]
-        shell: bash
-        
-      - name: Running password "Foob@r1"
-        run: |
-          [ `echo True` == `python3 src/password.py Foob@r1` ]
-        shell: bash
-
-      - name: Running hex encoding of "foobar"
-        run: |
-          [ `echo 0x660x6f0x6f0x620x610x72` == `python3 src/hex.py encode foobar` ]
-        shell: bash
-        
-      - name: Running hex decoding of "0x660x6f0x6f0x620x610x72"
-        run: |
-          [ `echo foobar` == `python3 src/hex.py decode 0x660x6f0x6f0x620x610x72` ]
-        shell: bash
-  
-=======
-          if src/test_*.py src/*_test.py 2> /dev/null; then
-            python3 -m pytest src;
-          fi
-        shell: bash
-
       - name: Check if there are project-specific tests
         id: proj_files
         uses: andstor/file-existence-action@v1
@@ -162,5 +30,4 @@
 
       - name: Project testing
         if: steps.proj_files.outputs.files_exists == 'true'
-        uses: ./.github/actions/project-test
->>>>>>> 6f9ae62a
+        uses: ./.github/actions/project-test